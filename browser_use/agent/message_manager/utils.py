--- conflicted
+++ resolved
@@ -246,11 +246,7 @@
 
 	# Format messages
 	for message in messages:
-<<<<<<< HEAD
-		f.write(f'{message.__class__.__name__} \n')
-=======
 		lines.append(f' {message.__class__.__name__} ')
->>>>>>> e3d21d33
 
 		if isinstance(message.content, list):
 			for item in message.content:
@@ -272,12 +268,5 @@
 	return '\n'.join(lines)
 
 
-<<<<<<< HEAD
-def _write_response_to_file(f: Any, response: Any) -> None:
-	"""Write model response to conversation file"""
-	f.write('RESPONSE\n')
-	f.write(json.dumps(json.loads(response.model_dump_json(exclude_unset=True)), indent=2))
-=======
 # Note: _write_messages_to_file and _write_response_to_file have been merged into _format_conversation
-# This is more efficient for async operations and reduces file I/O
->>>>>>> e3d21d33
+# This is more efficient for async operations and reduces file I/O